/*
 *  Copyright (C) 2007 Austin Robot Technology, Patrick Beeson
 *  Copyright (C) 2009-2012 Austin Robot Technology, Jack O'Quin
 * 
 *  License: Modified BSD Software License Agreement
 *
 *  $Id$
 */

/** \file
 *
 *  ROS driver implementation for the Velodyne 3D LIDARs
 */

#include <string>
#include <cmath>

#include <ros/ros.h>
#include <tf/transform_listener.h>
#include <velodyne_msgs/VelodyneScan.h>

#include "driver.h"

namespace velodyne_driver
{

VelodyneDriver::VelodyneDriver(ros::NodeHandle node,
                               ros::NodeHandle private_nh)
{
  // use private node handle to get parameters
  private_nh.param("frame_id", config_.frame_id, std::string("velodyne"));
  std::string tf_prefix = tf::getPrefixParam(private_nh);
  ROS_DEBUG_STREAM("tf_prefix: " << tf_prefix);
  config_.frame_id = tf::resolve(tf_prefix, config_.frame_id);

  // get model name, validate string, determine packet rate
  private_nh.param("model", config_.model, std::string("64E"));
  double packet_rate;                   // packet frequency (Hz)
  std::string model_full_name;
  if ((config_.model == "64E_S2") || 
      (config_.model == "64E_S2.1"))    // generates 1333312 points per second
    {                                   // 1 packet holds 384 points
      packet_rate = 3472.17;            // 1333312 / 384
      model_full_name = std::string("HDL-") + config_.model;
    }
  else if (config_.model == "64E")
    {
      packet_rate = 2600.0;
      model_full_name = std::string("HDL-") + config_.model;
    }
  else if (config_.model == "32E")
    {
      packet_rate = 1808.0;
      model_full_name = std::string("HDL-") + config_.model;
    }
  else if (config_.model == "VLP16")
    {
      packet_rate = 754;             // 754 Packets/Second for Last or Strongest mode 1508 for dual (VLP-16 User Manual)
      model_full_name = "VLP-16";
    }
  else
    {
      ROS_ERROR_STREAM("unknown Velodyne LIDAR model: " << config_.model);
      packet_rate = 2600.0;
    }
  std::string deviceName(std::string("Velodyne ") + model_full_name);

  private_nh.param("rpm", config_.rpm, 600.0);
  int udp_port = 0;
  private_nh.param("port", udp_port, static_cast<int>(UDP_PORT_NUMBER));
  config_.udp_port = udp_port;
  ROS_INFO_STREAM(deviceName << " rotating at " << config_.rpm << " RPM");
  double frequency = (config_.rpm / 60.0);     // expected Hz rate

  // default number of packets for each scan is a single revolution
  // (fractions rounded up)
  config_.npackets = (int) ceil(packet_rate / frequency);
  private_nh.getParam("npackets", config_.npackets);
  ROS_INFO_STREAM("publishing " << config_.npackets << " packets per scan");

  std::string dump_file;
  private_nh.param("pcap", dump_file, std::string(""));

  int udp_port;
  private_nh.param("port", udp_port, (int) DATA_PORT_NUMBER);

  // Initialize dynamic reconfigure
  srv_ = boost::make_shared <dynamic_reconfigure::Server<velodyne_driver::
    VelodyneNodeConfig> > (private_nh);
  dynamic_reconfigure::Server<velodyne_driver::VelodyneNodeConfig>::
    CallbackType f;
  f = boost::bind (&VelodyneDriver::callback, this, _1, _2);
  srv_->setCallback (f); // Set callback function und call initially

  // initialize diagnostics
  diagnostics_.setHardwareID(deviceName);
  const double diag_freq = packet_rate/config_.npackets;
  diag_max_freq_ = diag_freq;
  diag_min_freq_ = diag_freq;
  ROS_INFO("expected frequency: %.3f (Hz)", diag_freq);

  using namespace diagnostic_updater;
  diag_topic_.reset(new TopicDiagnostic("velodyne_packets", diagnostics_,
                                        FrequencyStatusParam(&diag_min_freq_,
                                                             &diag_max_freq_,
                                                             0.1, 10),
                                        TimeStampStatusParam()));

  // open Velodyne input device or file
  if (dump_file != "")                  // have PCAP file?
    {
      // read data from packet capture file
      input_.reset(new velodyne_driver::InputPCAP(private_nh, udp_port,
                                                  packet_rate, dump_file));
    }
  else
    {
<<<<<<< HEAD
      input_.reset(new velodyne_driver::InputSocket(private_nh,
                                                    config_.udp_port));
=======
      // read data from live socket
      input_.reset(new velodyne_driver::InputSocket(private_nh, udp_port));
>>>>>>> ed6e94be
    }

  // raw packet output topic
  output_ =
    node.advertise<velodyne_msgs::VelodyneScan>("velodyne_packets", 10);
}

/** poll the device
 *
 *  @returns true unless end of file reached
 */
bool VelodyneDriver::poll(void)
{
  // Allocate a new shared pointer for zero-copy sharing with other nodelets.
  velodyne_msgs::VelodyneScanPtr scan(new velodyne_msgs::VelodyneScan);
  scan->packets.resize(config_.npackets);

  // Since the velodyne delivers data at a very high rate, keep
  // reading and publishing scans as fast as possible.
  for (int i = 0; i < config_.npackets; ++i)
    {
      while (true)
        {
          // keep reading until full packet received
          int rc = input_->getPacket(&scan->packets[i], config_.time_offset);
          if (rc == 0) break;       // got a full packet?
          if (rc < 0) return false; // end of file reached?
        }
    }

  // publish message using time of last packet read
  ROS_DEBUG("Publishing a full Velodyne scan.");
  scan->header.stamp = scan->packets[config_.npackets - 1].stamp;
  scan->header.frame_id = config_.frame_id;
  output_.publish(scan);

  // notify diagnostics that a message has been published, updating
  // its status
  diag_topic_->tick(scan->header.stamp);
  diagnostics_.update();

  return true;
}

void VelodyneDriver::callback(velodyne_driver::VelodyneNodeConfig &config,
              uint32_t level)
{
  ROS_INFO("Reconfigure Request");
  config_.time_offset = config.time_offset;
}

} // namespace velodyne_driver<|MERGE_RESOLUTION|>--- conflicted
+++ resolved
@@ -66,9 +66,6 @@
   std::string deviceName(std::string("Velodyne ") + model_full_name);
 
   private_nh.param("rpm", config_.rpm, 600.0);
-  int udp_port = 0;
-  private_nh.param("port", udp_port, static_cast<int>(UDP_PORT_NUMBER));
-  config_.udp_port = udp_port;
   ROS_INFO_STREAM(deviceName << " rotating at " << config_.rpm << " RPM");
   double frequency = (config_.rpm / 60.0);     // expected Hz rate
 
@@ -115,13 +112,8 @@
     }
   else
     {
-<<<<<<< HEAD
-      input_.reset(new velodyne_driver::InputSocket(private_nh,
-                                                    config_.udp_port));
-=======
       // read data from live socket
       input_.reset(new velodyne_driver::InputSocket(private_nh, udp_port));
->>>>>>> ed6e94be
     }
 
   // raw packet output topic
