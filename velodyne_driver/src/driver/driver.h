--- conflicted
+++ resolved
@@ -54,11 +54,7 @@
     std::string model;               ///< device model name
     int    npackets;                 ///< number of packets to collect
     double rpm;                      ///< device rotation rate (RPMs)
-<<<<<<< HEAD
-    uint16_t udp_port;               ///< velodyne broadcast port
-=======
     double time_offset;              ///< time in seconds added to each velodyne time stamp
->>>>>>> ed6e94be
   } config_;
 
   boost::shared_ptr<Input> input_;
