<!-- -*- mode: XML -*- -->
<!-- start velodyne_driver/DriverNodelet in a nodelet manager -->

<launch>

  <arg name="device_ip" default="" />
  <arg name="frame_id" default="velodyne" />
  <arg name="manager" default="$(arg frame_id)_nodelet_manager" />
  <arg name="model" default="64E" />
  <arg name="pcap" default="" />
  <arg name="port" default="2368" />
<<<<<<< HEAD
  <arg name="read_once" default="false" />
=======
>>>>>>> ed6e94be
  <arg name="read_fast" default="false" />
  <arg name="read_once" default="false" />
  <arg name="repeat_delay" default="0.0" />
  <arg name="rpm" default="600.0" />

  <!-- start nodelet manager -->
  <node pkg="nodelet" type="nodelet" name="$(arg manager)" args="manager" />

  <!-- load driver nodelet into it -->
  <node pkg="nodelet" type="nodelet" name="$(arg manager)_driver"
        args="load velodyne_driver/DriverNodelet $(arg manager)" >
    <param name="device_ip" value="$(arg device_ip)" />
    <param name="frame_id" value="$(arg frame_id)"/>
    <param name="model" value="$(arg model)"/>
    <param name="pcap" value="$(arg pcap)"/>
<<<<<<< HEAD
    <param name="port" value="$(arg port)"/>
    <param name="read_once" value="$(arg read_once)"/>
=======
    <param name="port" value="$(arg port)" />
>>>>>>> ed6e94be
    <param name="read_fast" value="$(arg read_fast)"/>
    <param name="read_once" value="$(arg read_once)"/>
    <param name="repeat_delay" value="$(arg repeat_delay)"/>
    <param name="rpm" value="$(arg rpm)"/>
  </node>    

</launch><|MERGE_RESOLUTION|>--- conflicted
+++ resolved
@@ -9,10 +9,6 @@
   <arg name="model" default="64E" />
   <arg name="pcap" default="" />
   <arg name="port" default="2368" />
-<<<<<<< HEAD
-  <arg name="read_once" default="false" />
-=======
->>>>>>> ed6e94be
   <arg name="read_fast" default="false" />
   <arg name="read_once" default="false" />
   <arg name="repeat_delay" default="0.0" />
@@ -28,12 +24,7 @@
     <param name="frame_id" value="$(arg frame_id)"/>
     <param name="model" value="$(arg model)"/>
     <param name="pcap" value="$(arg pcap)"/>
-<<<<<<< HEAD
-    <param name="port" value="$(arg port)"/>
-    <param name="read_once" value="$(arg read_once)"/>
-=======
     <param name="port" value="$(arg port)" />
->>>>>>> ed6e94be
     <param name="read_fast" value="$(arg read_fast)"/>
     <param name="read_once" value="$(arg read_once)"/>
     <param name="repeat_delay" value="$(arg repeat_delay)"/>
